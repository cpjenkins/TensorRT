--- conflicted
+++ resolved
@@ -15,15 +15,11 @@
 # Use interpreter, input spec, and test case from fx_ts_compat to test Dynamo Converter Registry
 from torch_tensorrt.dynamo.conversion import TRTInterpreter
 from torch_tensorrt.dynamo.conversion._conversion import infer_module_output_dtypes
-<<<<<<< HEAD
 from torch_tensorrt.dynamo.lowering import (
     get_decompositions,
     post_lowering,
     pre_export_lowering,
 )
-=======
-from torch_tensorrt.dynamo.lowering import apply_lowering_passes, get_decompositions
->>>>>>> ef6394b0
 from torch_tensorrt.dynamo.runtime import PythonTorchTensorRTModule
 from torch_tensorrt.dynamo.utils import get_torch_inputs
 
@@ -215,10 +211,7 @@
         torch_inputs = get_torch_inputs(original_inputs, _defaults.DEVICE)
         if use_dynamo_tracer:
             exported_program = torch_tensorrt.dynamo.trace(mod, tuple(original_inputs))
-<<<<<<< HEAD
             exported_program = pre_export_lowering(exported_program, torch_inputs)
-=======
->>>>>>> ef6394b0
             exported_program = exported_program.run_decompositions(
                 get_decompositions(False)
             )
@@ -227,11 +220,7 @@
             fx_module = torch.fx.symbolic_trace(mod)
 
         if enable_passes:
-<<<<<<< HEAD
             fx_module = post_lowering(fx_module, original_inputs)
-=======
-            fx_module = apply_lowering_passes(fx_module, torch_inputs)
->>>>>>> ef6394b0
 
         if propagate_shapes:
             # TODO: This is currently being used to test embedding_bag_aten due to https://github.com/pytorch/TensorRT/issues/2843
