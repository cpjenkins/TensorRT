--- conflicted
+++ resolved
@@ -585,7 +585,6 @@
                       return {};
                     },
                     EvalOptions()})
-<<<<<<< HEAD
         .evaluator({c10::Symbol::fromQualString("aten::is_floating_point"),
                     [](const torch::jit::Node* n, kwargs& args) -> c10::optional<torch::jit::IValue> {
                       auto tensor_var = args.at(n->input(0));
@@ -602,21 +601,6 @@
                     EvalOptions().validSchemas({
                         "aten::is_floating_point(Tensor self) -> (bool)",
                     })})
-        .evaluator({c10::Symbol::fromQualString("aten::Int"),
-                    [](const torch::jit::Node* n, kwargs& args) -> c10::optional<torch::jit::IValue> {
-                      auto tensor_var = args.at(n->input(0));
-                      if (tensor_var.isITensor()) {
-                        TRTORCH_ASSERT(!tensor_var.isITensor(), "Unable evaluate ITensor to int");
-                        return -1;
-                      } else {
-                        auto tensor = tensor_var.unwrapToTensor();
-                        auto t = tensor.item();
-                        return (int)t.to<int>();
-                      }
-                    },
-                    EvalOptions().validSchemas({
-                        "aten::Int.Tensor(Tensor a) -> (int)",
-=======
         .evaluator(
             {c10::Symbol::fromQualString("aten::tensor"),
              [](const torch::jit::Node* n, kwargs& args) -> c10::optional<torch::jit::IValue> {
@@ -716,7 +700,6 @@
                     },
                     EvalOptions().validSchemas({
                         R"SIG(aten::copy_(Tensor(a!) self, Tensor src, bool non_blocking=False) -> (Tensor(a!)))SIG",
->>>>>>> f0aab146
                     })});
 } // namespace
 } // namespace evaluators
