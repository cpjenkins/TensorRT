--- conflicted
+++ resolved
@@ -177,14 +177,9 @@
 
 void registerSegmentsOutputs(PartitioningCtx* ctx, torch::jit::Block* block) {
   // find the corresponding raw values in original global graph for this segmented block's inputs/outputs
-<<<<<<< HEAD
-  std::set<torch::jit::Value*> input_values;
-  for (auto& seg_block : ctx->blocks) {
-=======
   auto cmp = [](torch::jit::Value* a, torch::jit::Value* b) { return a->unique() < b->unique(); };
   std::set<torch::jit::Value*, decltype(cmp)> input_values(cmp);
-  for (auto& seg_block : segmented_blocks) {
->>>>>>> 1cf0476b
+  for (auto& seg_block : ctx->blocks) {
     for (auto& input : seg_block.raw_inputs()) {
       input_values.insert(input);
     }
