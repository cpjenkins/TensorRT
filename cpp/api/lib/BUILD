package(default_visibility = ["//visibility:public"])

cc_binary(
    name = "libtrtorch_plugins.so",
    srcs = [],
    deps = [
        "//core/plugins:trtorch_plugins"
    ],
    linkstatic = True,
    linkshared = True
)

cc_binary(
    name = "libtrtorchrt.so",
    srcs = [],
    linkshared = True,
    linkstatic = True,
    deps = [
<<<<<<< HEAD
        "//core/runtime:runtime",
        "//core/plugins:trtorch_plugins"
=======
        "//core/runtime",
>>>>>>> d7eda0d2
    ],
)

cc_binary(
    name = "libtrtorch.so",
    srcs = [],
    linkshared = True,
    linkstatic = True,
    deps = [
        "//cpp/api:trtorch",
    ],
)

cc_binary(
    name = "trtorch.dll",
    srcs = [],
    linkshared = True,
    linkstatic = True,
    deps = [
        "//cpp/api:trtorch",
    ],
)<|MERGE_RESOLUTION|>--- conflicted
+++ resolved
@@ -16,12 +16,8 @@
     linkshared = True,
     linkstatic = True,
     deps = [
-<<<<<<< HEAD
         "//core/runtime:runtime",
         "//core/plugins:trtorch_plugins"
-=======
-        "//core/runtime",
->>>>>>> d7eda0d2
     ],
 )
 
