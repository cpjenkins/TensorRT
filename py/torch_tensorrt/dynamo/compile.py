from __future__ import annotations

import collections.abc
import logging
<<<<<<< HEAD
import operator
from typing import Any, List, Optional, Sequence, Set, Tuple, cast
=======
from typing import Any, List, Optional, Sequence, Set, Tuple, Union
>>>>>>> 2860be64

import torch
import torch_tensorrt
from torch._subclasses.fake_tensor import FakeTensor
from torch_tensorrt._Device import Device
from torch_tensorrt._enums import (  # TODO: Should probabably be the TRT EngineCapability Enum
    EngineCapability,
)
from torch_tensorrt.dynamo import CompilationSettings, partitioning
from torch_tensorrt.dynamo._defaults import (
    DEBUG,
<<<<<<< HEAD
=======
    DEVICE,
>>>>>>> 2860be64
    ENABLE_EXPERIMENTAL_DECOMPOSITIONS,
    MAX_AUX_STREAMS,
    MIN_BLOCK_SIZE,
    OPTIMIZATION_LEVEL,
    PASS_THROUGH_BUILD_FAILURES,
    PRECISION,
    TRUNCATE_LONG_AND_DOUBLE,
    USE_FAST_PARTITIONER,
    USE_PYTHON_RUNTIME,
    VERSION_COMPATIBLE,
    WORKSPACE_SIZE,
)
from torch_tensorrt.dynamo.conversion import (
    convert_module,
    repair_long_or_double_inputs,
)
<<<<<<< HEAD
from torch_tensorrt.dynamo.utils import constant_fold, prepare_device, prepare_inputs
=======
from torch_tensorrt.dynamo.utils import (
    prepare_inputs,
    to_torch_device,
    to_torch_tensorrt_device,
)
>>>>>>> 2860be64

logger = logging.getLogger(__name__)


def compile(
    gm: Any,
    inputs: Any,
    *,
    device: Optional[Union[Device, torch.device, str]] = DEVICE,
    disable_tf32: bool = False,
    sparse_weights: bool = False,
    enabled_precisions: Set[torch.dtype] | Tuple[torch.dtype] = (torch.float32,),
    refit: bool = False,
    debug: bool = DEBUG,
    capability: EngineCapability = EngineCapability.default,
    num_avg_timing_iters: int = 1,
    workspace_size: int = WORKSPACE_SIZE,
    dla_sram_size: int = 1048576,
    dla_local_dram_size: int = 1073741824,
    dla_global_dram_size: int = 536870912,
    calibrator: object = None,
    truncate_long_and_double: bool = TRUNCATE_LONG_AND_DOUBLE,
    require_full_compilation: bool = False,
    min_block_size: int = MIN_BLOCK_SIZE,
    torch_executed_ops: Optional[List[str]] = None,
    torch_executed_modules: Optional[List[str]] = None,
    pass_through_build_failures: bool = PASS_THROUGH_BUILD_FAILURES,
    max_aux_streams: Optional[int] = MAX_AUX_STREAMS,
    version_compatible: bool = VERSION_COMPATIBLE,
    optimization_level: Optional[int] = OPTIMIZATION_LEVEL,
    use_python_runtime: bool = USE_PYTHON_RUNTIME,
    use_fast_partitioner: bool = USE_FAST_PARTITIONER,
    enable_experimental_decompositions: bool = ENABLE_EXPERIMENTAL_DECOMPOSITIONS,
    **kwargs: Any,
) -> torch.fx.GraphModule:
    if debug:
        if logger.parent:
            logger.parent.setLevel(logging.DEBUG)

    enabled_precisions = set(enabled_precisions)

    logger.warning(
        "The Dynamo backend is an experimental feature, for which only the "
        "following arguments are supported: "
        "{enabled_precisions, debug, workspace_size, min_block_size, "
        "torch_executed_ops, pass_through_build_failures, use_fast_partitioner, "
        "enable_experimental_decompositions}"
    )

    logger.debug("Post export graph: " + str(gm.graph))

    if not isinstance(inputs, collections.abc.Sequence):
        inputs = [inputs]

    device = to_torch_tensorrt_device(device)

    _, torch_inputs = prepare_inputs(inputs, to_torch_device(device))

    if (
        torch.float16 in enabled_precisions
        or torch_tensorrt.dtype.half in enabled_precisions
    ):
        precision = torch.float16
    elif (
        torch.float32 in enabled_precisions
        or torch_tensorrt.dtype.float in enabled_precisions
    ):
        precision = torch.float32
    elif len(enabled_precisions) == 0:
        logger.info(f"No precision specified, defaulting to {PRECISION}")
        precision = PRECISION
    else:
        raise ValueError(
            f"Precision {enabled_precisions} not supported in the Dynamo Path"
        )

    compilation_options = {
        "precision": precision,
        "debug": debug,
        "device": device,
        "workspace_size": workspace_size,
        "min_block_size": min_block_size,
        "torch_executed_ops": torch_executed_ops
        if torch_executed_ops is not None
        else [],
        "pass_through_build_failures": pass_through_build_failures,
        "max_aux_streams": max_aux_streams,
        "version_compatible": version_compatible,
        "optimization_level": optimization_level,
        "use_python_runtime": use_python_runtime,
        "truncate_long_and_double": truncate_long_and_double,
        "use_fast_partitioner": use_fast_partitioner,
        "enable_experimental_decompositions": enable_experimental_decompositions,
    }

    settings = CompilationSettings(**compilation_options)
    logger.info("Compilation Settings: %s\n", settings)
    # Run constant folding before TRT compilation
    constant_fold(gm)
    return compile_module(gm, torch_inputs, settings)


def compile_module(
    gm: torch.fx.GraphModule,
    sample_inputs: Sequence[torch.Tensor],
    settings: CompilationSettings = CompilationSettings(),
) -> torch.fx.GraphModule:
    """Compile a traced FX module

    Includes: Partitioning + Conversion Phases

    Args:
        module: FX GraphModule to convert
        inputs: Inputs to the module
        settings: Compilation settings
    Returns:
        Compiled FX GraphModule
    """
    # Check the number of supported operations in the graph
    num_supported_ops, total_ops = partitioning.get_graph_converter_support(
        gm, settings.debug, settings.torch_executed_ops
    )

    # If the number of supported operations is 0 or less than the block size, skip the subgraph
    # TODO: Add condition to second expression below when require_full_compilation is added
    if num_supported_ops == 0 or (num_supported_ops < settings.min_block_size):
        logger.warning(
            f"{num_supported_ops} supported operations detected in subgraph containing {total_ops} computational nodes. "
            f"Skipping this subgraph, since min_block_size was detected to be {settings.min_block_size}"
        )
        return gm
    else:
        logger.debug(
            f"Detected support for {num_supported_ops} operators out of {total_ops} in subgraph."
        )

    # Partition module into components that can be TRT-accelerated
    fast_partitioner_failed = False

    # If specified, try using the fast partitioner and fall back to the global one on failure
    if settings.use_fast_partitioner:
        try:
            partitioned_module = partitioning.fast_partition(
                gm,
                verbose=settings.debug,
                min_block_size=settings.min_block_size,
                torch_executed_ops=settings.torch_executed_ops,
            )
        except torch.fx.passes.splitter_base.FxNetSplitterInternalError:
            logger.error(
                "Partitioning failed on the subgraph with fast partition. See trace above. "
                + "Retrying with global partition.",
                exc_info=True,
            )

            fast_partitioner_failed = True
            settings.use_fast_partitioner = False

    if not settings.use_fast_partitioner:
        partitioned_module = partitioning.global_partition(
            gm,
            verbose=settings.debug,
            min_block_size=settings.min_block_size,
            torch_executed_ops=settings.torch_executed_ops,
        )

    # Get submodule IO shape map
    submod_inputs_shape_map, submod_outputs_shape_map = partitioning.run_shape_analysis(
        partitioned_module, sample_inputs
    )

    # Iterate over all components that can be accelerated
    # Generate the corresponding TRT Module for those
    for name, _ in partitioned_module.named_children():
        submodule = getattr(partitioned_module, name)
        logger.debug(
            "Submodule name: " + str(name) + " Graph: \n" + str(submodule.graph)
        )

        # Criteria for a module to be convertible to TRT
        if settings.use_fast_partitioner and "_run_on_acc" not in name:
            continue

        # Ensure the submodule has inputs
        submodule_node = [
            node for node in partitioned_module.graph.nodes if node.name == name
        ]
        assert submodule_node
        submodule_node = submodule_node[0]
        assert submodule_node.args

        # Get example submodule inputs
        submodule_inputs = partitioning.get_submod_inputs(
            partitioned_module, submodule, sample_inputs
        )

        assert submodule_inputs is not None
        # Handle long/double inputs if requested by the user
        if settings.truncate_long_and_double:
            submodule_inputs = repair_long_or_double_inputs(
                partitioned_module, submodule, submodule_inputs, name
            )

        # Create TRT Module from submodule
        trt_mod = convert_module(
            submodule,
            submodule_inputs,
            settings=settings,
            name=name,
        )

        num_outputs = len(submod_outputs_shape_map[name])
        # Insert a call_function node to perform inference on TRT engine
        with partitioned_module.graph.inserting_before(submodule_node):
            trt_node = partitioned_module.graph.call_function(
                torch.ops.tensorrt.execute_engine.default,
                (submodule_node.args, trt_mod.engine),
            )
            trt_node.meta["val"] = []
            # Generate meta data for TRT node (a FakeTensor with corresponding output shape)
            for idx in range(num_outputs):
                trt_node.meta["val"].append(
                    cast(
                        FakeTensor,
                        torch.empty_strided(
                            tuple(submod_outputs_shape_map[name][idx]),
                            tuple([1] * len(submod_outputs_shape_map[name][idx])),
                        ),
                    )
                )

        if num_outputs == 1:
            # Insert getitem nodes as outputs (for export serialization to work)
            with partitioned_module.graph.inserting_after(trt_node):
                getitem_output = partitioned_module.graph.call_function(
                    operator.getitem, (trt_node, 0)
                )
            submodule_node.replace_all_uses_with(getitem_output)
        else:
            # Multiple outputs case:
            # Replace uses of submodule with the trt_node.
            # getitem nodes are already added inherently by the partitioner
            submodule_node.replace_all_uses_with(trt_node)

        # Erase the TRT submodule
        partitioned_module.graph.erase_node(submodule_node)

    # Inline pytorch submodules
    partitioning.inline_pytorch_submodules(partitioned_module)

    # Clean the graph
    partitioned_module.graph.eliminate_dead_code()
    partitioned_module.graph.lint()

    # Reset settings object to user specification after fallback to global partitioning mode
    if fast_partitioner_failed:
        settings.use_fast_partitioner = True

    return partitioned_module<|MERGE_RESOLUTION|>--- conflicted
+++ resolved
@@ -2,12 +2,8 @@
 
 import collections.abc
 import logging
-<<<<<<< HEAD
 import operator
-from typing import Any, List, Optional, Sequence, Set, Tuple, cast
-=======
-from typing import Any, List, Optional, Sequence, Set, Tuple, Union
->>>>>>> 2860be64
+from typing import Any, List, Optional, Sequence, Set, Tuple, Union, cast
 
 import torch
 import torch_tensorrt
@@ -19,10 +15,7 @@
 from torch_tensorrt.dynamo import CompilationSettings, partitioning
 from torch_tensorrt.dynamo._defaults import (
     DEBUG,
-<<<<<<< HEAD
-=======
     DEVICE,
->>>>>>> 2860be64
     ENABLE_EXPERIMENTAL_DECOMPOSITIONS,
     MAX_AUX_STREAMS,
     MIN_BLOCK_SIZE,
@@ -39,15 +32,12 @@
     convert_module,
     repair_long_or_double_inputs,
 )
-<<<<<<< HEAD
-from torch_tensorrt.dynamo.utils import constant_fold, prepare_device, prepare_inputs
-=======
 from torch_tensorrt.dynamo.utils import (
+    constant_fold,
     prepare_inputs,
     to_torch_device,
     to_torch_tensorrt_device,
 )
->>>>>>> 2860be64
 
 logger = logging.getLogger(__name__)
 
