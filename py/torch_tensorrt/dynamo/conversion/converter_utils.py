from typing import List

import torch
from torch_tensorrt.fx.converters.converter_utils import (
    Frameworks,
    unified_dtype_converter,
)
<<<<<<< HEAD
import logging
import re
=======
from torch_tensorrt.fx.types import TRTDataType, TRTNetwork, TRTTensor

>>>>>>> 08a2ee4a
import tensorrt as trt

_LOGGER: logging.Logger = logging.getLogger(__name__)


def get_node_name(node):
    # nn_module_stack preserves the call stack of pytorch nn.modules
    # The call stack contains a detailed name of the module
    # which shows exactly where the module is located in the
    # network architecture.
    stack_item = node.meta.get("nn_module_stack", None)
    # The current node is the last item in the stack
    mod_stack = stack_item.popitem() if stack_item else ""
    node_name = str(node)
    if mod_stack:
        mod_name = str(mod_stack[0]).replace("___", "/")
        # Clean up the module name
        mod_name = re.sub("^.*__self", "", mod_name)
        mod_name = re.sub("_(\d+)$", "/\g<1>", mod_name)
        node_name = mod_name + "/" + node_name
    else:
        # Try an alternative way to get the module info
        # like the node.meta['source_fn'] attr
        pass

    _LOGGER.debug(f"Node meta name {node_name}")
    return node_name


def dynamic_unsupported(node: torch.fx.Node) -> bool:
    # Validate that none of the inputs to the node have Dynamic shapes
    assert isinstance(
        node, torch.fx.Node
    ), "Inputs to validator functions must be FX Nodes"

    # Check node value itself
    if getattr(node.meta["val"], "_has_symbolic_sizes_strides", False):
        return False

    # Check node arguments individually
    if any(
        getattr(arg.meta["val"], "_has_symbolic_sizes_strides", False)
        for arg in node.args
        if isinstance(arg, torch.fx.Node)
    ):
        return False

    # Check node keyword arguments individually
    if any(
        getattr(kwarg.meta["val"], "_has_symbolic_sizes_strides", False)
        for kwarg in node.kwargs.values()
        if isinstance(kwarg, torch.fx.Node)
    ):
        return False

    return True


def cast_trt_tensor(
    network: TRTNetwork,
    input_val: TRTTensor,
    dtype: TRTDataType,
    name: str,
) -> TRTTensor:
    """
    Given a TRT Tensor, convert that Tensor to the specified dtype
    Adds an Identity layer to the network which performs the conversion
    Args:
        network (TRTNetwork): A TensorRT network
        input_val (TRTTensor): A TRT Tensor to cast to a new data type
        dtype (TRTDataType): The TRTDataType to cast the input Tensor to
        name (str): Name of the calling layer
    Returns:
        A TensorRT ITensor which has been casted to the specified dtype
    """
    trt_dtype = unified_dtype_converter(dtype, Frameworks.TRT)

    if input_val.dtype != trt_dtype:
        identity_layer = network.add_identity(input_val)
        identity_layer.set_output_type(0, trt_dtype)
        identity_layer.name = f"Cast ITensor {input_val.name} from {input_val.dtype} to {trt_dtype} - {name}"
        return identity_layer.get_output(0)
    else:
        return input_val


def cast_int_int_div_trt_tensor(
    network: TRTNetwork,
    lhs_val: TRTTensor,
    rhs_val: TRTTensor,
    name: str,
) -> List[TRTTensor]:
    """
    Given two `int` data type TRT Tensor to div operation, cast the TRT Tensor to float type
    Args:
        network (TRTNetwork): A TensorRT network
        lhs_val (TRTTensor): A TRT Tensor numerator
        rhs_val (TRTTensor): A TRT Tensor numerator
        name (str): Name of calling layer
    Returns:
        A list of lhs_val and rhs_val casted to the approriate datatype
    """
    if (lhs_val.dtype == trt.int8 or lhs_val.dtype == trt.int32) and (
        rhs_val.dtype == trt.int8 or rhs_val.dtype == trt.int32
    ):
        lhs_val = cast_trt_tensor(network, lhs_val, trt.float32, name)
        rhs_val = cast_trt_tensor(network, rhs_val, trt.float32, name)
    return [lhs_val, rhs_val]


def broadcastable(
    a: TRTTensor,
    b: TRTTensor,
) -> bool:
    "Check if two tensors are broadcastable according to torch rules"
    a_shape = tuple(a.shape)
    b_shape = tuple(b.shape)
    # check from the trailing
    diff = len(a_shape) - len(b_shape)
    if diff == 0:
        return True
    if diff > 0:
        max = len(a_shape)
        min = len(b_shape)
        greater_tensor = a_shape
        lesser_tensor = b_shape
    elif diff < 0:
        max = len(b_shape)
        min = len(a_shape)
        greater_tensor = b_shape
        lesser_tensor = a_shape
    j = min - 1
    for i in range(max - 1, diff - 1, -1):
        if not (
            greater_tensor[i] != lesser_tensor[j]
            and (greater_tensor[i] == 1 or lesser_tensor[i] == 1)
        ):
            return False
    return True<|MERGE_RESOLUTION|>--- conflicted
+++ resolved
@@ -1,23 +1,19 @@
+import logging
+import re
 from typing import List
 
+import tensorrt as trt
 import torch
 from torch_tensorrt.fx.converters.converter_utils import (
     Frameworks,
     unified_dtype_converter,
 )
-<<<<<<< HEAD
-import logging
-import re
-=======
 from torch_tensorrt.fx.types import TRTDataType, TRTNetwork, TRTTensor
-
->>>>>>> 08a2ee4a
-import tensorrt as trt
 
 _LOGGER: logging.Logger = logging.getLogger(__name__)
 
 
-def get_node_name(node):
+def get_node_name(node: torch.fx.Node) -> str:
     # nn_module_stack preserves the call stack of pytorch nn.modules
     # The call stack contains a detailed name of the module
     # which shows exactly where the module is located in the
@@ -30,7 +26,7 @@
         mod_name = str(mod_stack[0]).replace("___", "/")
         # Clean up the module name
         mod_name = re.sub("^.*__self", "", mod_name)
-        mod_name = re.sub("_(\d+)$", "/\g<1>", mod_name)
+        mod_name = re.sub(r"_(\d+)$", r"/\g<1>", mod_name)
         node_name = mod_name + "/" + node_name
     else:
         # Try an alternative way to get the module info
