--- conflicted
+++ resolved
@@ -1,9 +1,5 @@
-<<<<<<< HEAD
+import logging
 from typing import Any, Dict, Optional, Sequence, Set, Tuple
-=======
-import logging
-from typing import Any, Optional, Sequence, Set, Tuple
->>>>>>> 65712528
 
 import torch
 from torch.fx.node import _get_qualified_name
