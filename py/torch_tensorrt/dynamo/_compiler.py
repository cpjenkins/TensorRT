from __future__ import annotations

import collections.abc
import logging
from typing import Any, Collection, List, Optional, Sequence, Set, Tuple, Union

import torch
from torch.export import ExportedProgram
from torch.fx.node import Target
from torch_tensorrt._Device import Device
from torch_tensorrt._enums import EngineCapability, dtype
from torch_tensorrt._Input import Input
from torch_tensorrt.dynamo import _defaults, partitioning
from torch_tensorrt.dynamo._DryRunTracker import (
    DryRunTracker,
    PerSubgraphData,
    dryrun_stats_display,
    parse_non_trt_nodes,
)
from torch_tensorrt.dynamo.conversion import (
    CompilationSettings,
    UnsupportedOperatorException,
    convert_module,
    interpret_module_to_result,
    repair_long_or_double_inputs,
)
from torch_tensorrt.dynamo.conversion._ConverterRegistry import (
    DYNAMO_CONVERTERS as CONVERTERS,
)
from torch_tensorrt.dynamo.lowering import (
    get_decompositions,
    post_lowering,
    pre_export_lowering,
)
from torch_tensorrt.dynamo.utils import (
    get_torch_inputs,
    parse_complex_tensor_structs,
    prepare_inputs,
    set_log_level,
    to_torch_device,
    to_torch_tensorrt_device,
)

logger = logging.getLogger(__name__)


def compile(
    exported_program: ExportedProgram,
    inputs: Tuple[Any, ...],
    *,
    device: Optional[Union[Device, torch.device, str]] = _defaults.DEVICE,
    disable_tf32: bool = _defaults.DISABLE_TF32,
    sparse_weights: bool = _defaults.SPARSE_WEIGHTS,
    enabled_precisions: (
        Set[torch.dtype | dtype] | Tuple[torch.dtype | dtype]
    ) = _defaults.ENABLED_PRECISIONS,
    engine_capability: EngineCapability = _defaults.ENGINE_CAPABILITY,
    refit: bool = _defaults.REFIT,
    debug: bool = _defaults.DEBUG,
    num_avg_timing_iters: int = _defaults.NUM_AVG_TIMING_ITERS,
    workspace_size: int = _defaults.WORKSPACE_SIZE,
    dla_sram_size: int = _defaults.DLA_SRAM_SIZE,
    dla_local_dram_size: int = _defaults.DLA_LOCAL_DRAM_SIZE,
    dla_global_dram_size: int = _defaults.DLA_GLOBAL_DRAM_SIZE,
    truncate_long_and_double: bool = _defaults.TRUNCATE_LONG_AND_DOUBLE,
    require_full_compilation: bool = _defaults.REQUIRE_FULL_COMPILATION,
    min_block_size: int = _defaults.MIN_BLOCK_SIZE,
    torch_executed_ops: Optional[Collection[Target]] = None,
    torch_executed_modules: Optional[List[str]] = None,
    pass_through_build_failures: bool = _defaults.PASS_THROUGH_BUILD_FAILURES,
    max_aux_streams: Optional[int] = _defaults.MAX_AUX_STREAMS,
    version_compatible: bool = _defaults.VERSION_COMPATIBLE,
    optimization_level: Optional[int] = _defaults.OPTIMIZATION_LEVEL,
    use_python_runtime: bool = _defaults.USE_PYTHON_RUNTIME,
    use_fast_partitioner: bool = _defaults.USE_FAST_PARTITIONER,
    enable_experimental_decompositions: bool = _defaults.ENABLE_EXPERIMENTAL_DECOMPOSITIONS,
    dryrun: bool = _defaults.DRYRUN,
    hardware_compatible: bool = _defaults.HARDWARE_COMPATIBLE,
    **kwargs: Any,
) -> torch.fx.GraphModule:
    """Compile a TorchScript module for NVIDIA GPUs using TensorRT

    Takes a existing TorchScript module and a set of settings to configure the compiler
    and will convert methods to JIT Graphs which call equivalent TensorRT engines

    Converts specifically the forward method of a TorchScript Module

    Arguments:
        exported_program (torch.export.ExportedProgram): Source module, running torch.export on a ``torch.nn.Module``
        inputs (Tuple[Any, ...]): List of specifications of input shape, dtype and memory layout for inputs to the module. This argument is required. Input Sizes can be specified as torch sizes, tuples or lists. dtypes can be specified using
            torch datatypes or torch_tensorrt datatypes and you can use either torch devices or the torch_tensorrt device type enum
            to select device type. ::

                input=[
                    torch_tensorrt.Input((1, 3, 224, 224)), # Static NCHW input shape for input #1
                    torch_tensorrt.Input(
                        min_shape=(1, 224, 224, 3),
                        opt_shape=(1, 512, 512, 3),
                        max_shape=(1, 1024, 1024, 3),
                        dtype=torch.int32
                        format=torch.channel_last
                    ), # Dynamic input shape for input #2
                    torch.randn((1, 3, 224, 244)) # Use an example tensor and let torch_tensorrt infer settings
                ]

    Keyword Arguments:
        device (Union(torch_tensorrt.Device, torch.device, dict)): Target device for TensorRT engines to run on ::

            device=torch_tensorrt.Device("dla:1", allow_gpu_fallback=True)

        disable_tf32 (bool): Force FP32 layers to use traditional as FP32 format vs the default behavior of rounding the inputs to 10-bit mantissas before multiplying, but accumulates the sum using 23-bit mantissas
        sparse_weights (bool): Enable sparsity for convolution and fully connected layers.
        enabled_precision (Set(Union(torch.dtype, torch_tensorrt.dtype))): The set of datatypes that TensorRT can use when selecting kernels
        refit (bool): Enable refitting
        debug (bool): Enable debuggable engine
        capability (torch_tensorrt.EngineCapability): Restrict kernel selection to safe gpu kernels or safe dla kernels
        num_avg_timing_iters (int): Number of averaging timing iterations used to select kernels
        workspace_size (int): Maximum size of workspace given to TensorRT
        dla_sram_size (int): Fast software managed RAM used by DLA to communicate within a layer.
        dla_local_dram_size (int): Host RAM used by DLA to share intermediate tensor data across operations
        dla_global_dram_size (int): Host RAM used by DLA to store weights and metadata for execution
        truncate_long_and_double (bool): Truncate weights provided in int64 or double (float64) to int32 and float32
        calibrator (Union(torch_tensorrt._C.IInt8Calibrator, tensorrt.IInt8Calibrator)): Calibrator object which will provide data to the PTQ system for INT8 Calibration
        require_full_compilation (bool): Require modules to be compiled end to end or return an error as opposed to returning a hybrid graph where operations that cannot be run in TensorRT are run in PyTorch
        min_block_size (int): The minimum number of contiguous TensorRT convertable operations in order to run a set of operations in TensorRT
        torch_executed_ops (Collection[Target]): Set of aten operators that must be run in PyTorch. An error will be thrown if this set is not empty but ``require_full_compilation`` is True
        torch_executed_modules (List[str]): List of modules that must be run in PyTorch. An error will be thrown if this list is not empty but ``require_full_compilation`` is True
        pass_through_build_failures (bool): Error out if there are issues during compilation (only applicable to torch.compile workflows)
        max_aux_stream (Optional[int]): Maximum streams in the engine
        version_compatible (bool): Build the TensorRT engines compatible with future versions of TensorRT (Restrict to lean runtime operators to provide version forward compatibility for the engines)
        optimization_level: (Optional[int]): Setting a higher optimization level allows TensorRT to spend longer engine building time searching for more optimization options. The resulting engine may have better performance compared to an engine built with a lower optimization level. The default optimization level is 3. Valid values include integers from 0 to the maximum optimization level, which is currently 5. Setting it to be greater than the maximum level results in identical behavior to the maximum level.
        use_python_runtime: (bool): Return a graph using a pure Python runtime, reduces options for serialization
        use_fast_partitioner: (bool): Use the adjacency based partitioning scheme instead of the global partitioner. Adjacency partitioning is faster but may not be optiminal. Use the global paritioner (``False``) if looking for best performance
        enable_experimental_decompositions (bool): Use the full set of operator decompositions. These decompositions may not be tested but serve to make the grap easier to covert to TensorRT, potentially increasing the amount of graphs run in TensorRT.
        dryrun (bool): Toggle for "Dryrun" mode, running everything except conversion to TRT and logging outputs
        hardware_compatible (bool): Build the TensorRT engines compatible with GPU architectures other than that of the GPU on which the engine was built (currently works for NVIDIA Ampere and newer)
        **kwargs: Any,
    Returns:
        torch.fx.GraphModule: Compiled FX Module, when run it will execute via TensorRT
    """

    if debug:
        set_log_level(logger.parent, logging.DEBUG)

    engine_capability = EngineCapability._from(engine_capability)

    if torch_executed_modules is not None and torch_executed_modules:
        logger.warning(
            f"Detected torch_executed_modules was non-empty: {torch_executed_modules}"
            "\nThis feature is unimplemented in Torch-TRT Dynamo currently."
        )

    if not isinstance(inputs, collections.abc.Sequence):
        inputs = [inputs]

    # Prepare torch_trt inputs
    inputs = prepare_inputs(inputs)
    torch_inputs = get_torch_inputs(inputs, device)
    device = to_torch_tensorrt_device(device)
    enabled_precisions = {dtype._from(p) for p in enabled_precisions}

    if not isinstance(exported_program, ExportedProgram):
        raise AssertionError(
            f"Input graph should be an ExportedProgram but got type {type(exported_program)}"
        )

    exported_program = pre_export_lowering(exported_program, torch_inputs)
    exported_program = exported_program.run_decompositions(
        get_decompositions(enable_experimental_decompositions)
    )
    gm = exported_program.module()
    logger.debug("Input graph: " + str(gm.graph))
    # Apply lowering on the graph module
    gm = post_lowering(gm, torch_inputs)
    logger.debug("Lowered Input graph: " + str(gm.graph))
<<<<<<< HEAD
    enabled_precisions = set(enabled_precisions)

    if torch.float8_e4m3fn in enabled_precisions:
        precision = torch.float8_e4m3fn
    elif (
        torch.float16 in enabled_precisions
        or torch_tensorrt.dtype.half in enabled_precisions
    ):
        precision = torch.float16
    elif (
        torch.float32 in enabled_precisions
        or torch_tensorrt.dtype.float in enabled_precisions
    ):
        precision = torch.float32
    elif len(enabled_precisions) == 0:
        logger.info(f"No precision specified, defaulting to {PRECISION}")
        precision = PRECISION
    else:
        raise ValueError(
            f"Precision {enabled_precisions} not supported in the Dynamo Path"
        )
=======
>>>>>>> ffe7a52e

    compilation_options = {
        "enabled_precisions": (
            enabled_precisions if enabled_precisions else _defaults.ENABLED_PRECISIONS
        ),
        "debug": debug,
        "device": device,
        "workspace_size": workspace_size,
        "min_block_size": min_block_size,
        "torch_executed_ops": (
            torch_executed_ops if torch_executed_ops is not None else set()
        ),
        "pass_through_build_failures": pass_through_build_failures,
        "max_aux_streams": max_aux_streams,
        "version_compatible": version_compatible,
        "optimization_level": optimization_level,
        "use_python_runtime": use_python_runtime,
        "truncate_long_and_double": truncate_long_and_double,
        "use_fast_partitioner": use_fast_partitioner,
        "num_avg_timing_iters": num_avg_timing_iters,
        "enable_experimental_decompositions": enable_experimental_decompositions,
        "require_full_compilation": require_full_compilation,
        "disable_tf32": disable_tf32,
        "sparse_weights": sparse_weights,
        "refit": refit,
        "engine_capability": engine_capability,
        "dla_sram_size": dla_sram_size,
        "dla_local_dram_size": dla_local_dram_size,
        "dla_global_dram_size": dla_global_dram_size,
        "dryrun": dryrun,
        "hardware_compatible": hardware_compatible,
    }

    settings = CompilationSettings(**compilation_options)
    logger.info("Compilation Settings: %s\n", settings)
    trt_gm = compile_module(gm, inputs, settings)
    return trt_gm


def compile_module(
    gm: torch.fx.GraphModule,
    sample_inputs: Sequence[Input],
    settings: CompilationSettings = CompilationSettings(),
) -> torch.fx.GraphModule:
    """Compile a traced FX module

    Includes: Partitioning + Conversion Phases

    Args:
        module: FX GraphModule to convert
        inputs: Inputs to the module
        settings: Compilation settings
    Returns:
        Compiled FX GraphModule
    """
    dryrun_tracker = DryRunTracker()

    # Set torch-executed ops
    CONVERTERS.set_disallowed_targets(settings.torch_executed_ops)

    # Check the number of supported operations in the graph
    num_supported_ops, total_ops = partitioning.get_graph_converter_support(
        gm, settings.debug, settings.torch_executed_ops
    )

    dryrun_tracker.total_ops_in_graph = total_ops
    dryrun_tracker.supported_ops_in_graph = num_supported_ops
    dryrun_tracker.graph_input_shapes = parse_complex_tensor_structs(
        sample_inputs, "shape", lambda x: dict(x) if isinstance(x, dict) else tuple(x)
    )
    dryrun_tracker.graph_input_dtypes = parse_complex_tensor_structs(
        sample_inputs, "dtype", lambda t: t.to(torch.dtype, use_default=True)
    )
    dryrun_tracker.compilation_settings = settings

    if settings.dryrun and settings.min_block_size > 1:
        logger.info(
            "It is recommended to run `dryrun` mode with `min_block_size=1`, "
            "for the most thorough analysis"
        )

    # If the number of supported operations is 0 or less than the block size, skip the subgraph
    # TODO: Add condition to second expression below when require_full_compilation is added
    if num_supported_ops == 0 or (
        num_supported_ops < settings.min_block_size and not settings.dryrun
    ):
        logger.warning(
            f"{num_supported_ops} supported operations detected in subgraph containing {total_ops} computational nodes. "
            f"Skipping this subgraph, since min_block_size was detected to be {settings.min_block_size}"
        )
        return gm
    else:
        logger.debug(
            f"Detected support for {num_supported_ops} operators out of {total_ops} in subgraph."
        )

    def contains_metadata(gm: torch.fx.GraphModule) -> bool:
        for node in gm.graph.nodes:
            if node.op != "output" and (not node.meta) and "val" not in node.meta:
                logger.warning(
                    f"Node {node.name} of op type {node.op} does not have metadata. This could sometimes lead to undefined behavior."
                )
                return False
        return True

    # Check if the module has metadata (shape, dtype).
    if not contains_metadata(gm):
        # TODO: For future, explore when nodes don't have metadata and if fake_tensor_prop can resolve this.
        logger.warning(
            "Some nodes do not have metadata (shape and dtype information). This could lead to problems sometimes if the graph has PyTorch and TensorRT segments."
        )

    # Partition module into components that can be TRT-accelerated
    fast_partitioner_failed = False

    # If specified, try using the fast partitioner and fall back to the global one on failure
    if settings.use_fast_partitioner:
        try:
            partitioned_module, supported_ops = partitioning.fast_partition(
                gm,
                verbose=settings.debug,
                min_block_size=settings.min_block_size,
                torch_executed_ops=settings.torch_executed_ops,
            )
        except torch.fx.passes.splitter_base.FxNetSplitterInternalError:
            logger.error(
                "Partitioning failed on the subgraph with fast partition. See trace above. "
                + "Retrying with global partition.",
                exc_info=True,
            )

            fast_partitioner_failed = True
            settings.use_fast_partitioner = False

    if not settings.use_fast_partitioner:
        partitioned_module, supported_ops = partitioning.global_partition(
            gm,
            verbose=settings.debug,
            min_block_size=settings.min_block_size,
            torch_executed_ops=settings.torch_executed_ops,
        )

    dryrun_tracker.unsupported_ops = supported_ops.unsupported_operators

    # The global partitioner leaves non-TRT nodes as-is
    if not settings.use_fast_partitioner:
        dryrun_tracker.to_run_in_torch.extend(parse_non_trt_nodes(partitioned_module))

    # Store TRT replicas of Torch subgraphs
    trt_modules = {}
    # Iterate over all components that can be accelerated
    # Generate the corresponding TRT Module for those
    for name, _ in partitioned_module.named_children():
        submodule = getattr(partitioned_module, name)
        # Criteria for a module to be convertible to TRT
        if settings.use_fast_partitioner and "_run_on_acc" not in name:
            dryrun_tracker.to_run_in_torch.extend(parse_non_trt_nodes(submodule))
            continue

        subgraph_data = PerSubgraphData()
        subgraph_data.subgraph_name = name
        subgraph_data.subgraph_op_count = len(
            [
                node
                for node in submodule.graph.nodes
                if node.op in ("call_function", "call_method", "call_module")
            ]
        )

        # Get the submodule inputs for min, opt, max shapes of the graph inputs
        submodule_inputs = partitioning.construct_submodule_inputs(submodule)

        logger.debug(
            "Submodule name: %s\n Input shapes: %s\n %s",
            str(name),
            [input.shape for input in submodule_inputs],
            str(submodule.graph),
        )

        assert submodule_inputs is not None
        # Handle long/double inputs if requested by the user
        if settings.truncate_long_and_double:
            submodule_inputs = repair_long_or_double_inputs(
                partitioned_module,
                submodule,
                submodule_inputs,
                to_torch_device(settings.device),
                name,
            )

        subgraph_data.subgraph_input_shapes = parse_complex_tensor_structs(
            submodule_inputs,
            "shape",
            lambda x: dict(x) if isinstance(x, dict) else tuple(x),
        )
        subgraph_data.subgraph_input_dtypes = parse_complex_tensor_structs(
            submodule_inputs, "dtype", lambda t: t.to(torch.dtype)
        )

        submodule_outputs = submodule(
            *get_torch_inputs(submodule_inputs, to_torch_device(settings.device))
        )

        subgraph_data.subgraph_output_shapes = parse_complex_tensor_structs(
            submodule_outputs,
            "shape",
            lambda x: dict(x) if isinstance(x, dict) else tuple(x),
        )
        subgraph_data.subgraph_output_dtypes = parse_complex_tensor_structs(
            submodule_outputs, "dtype"
        )

        dryrun_tracker.tensorrt_graph_count += 1
        dryrun_tracker.per_subgraph_data.append(subgraph_data)

        # Create TRT engines from submodule
        if not settings.dryrun:
            trt_module = convert_module(
                submodule,
                submodule_inputs,
                settings=settings,
                name=name,
            )

            trt_modules[name] = trt_module

    sample_outputs = gm(
        *get_torch_inputs(sample_inputs, to_torch_device(settings.device))
    )

    if not isinstance(sample_outputs, (list, tuple)):
        sample_outputs = [sample_outputs]

    dryrun_tracker.graph_output_shapes = parse_complex_tensor_structs(
        sample_outputs, "shape", lambda x: dict(x) if isinstance(x, dict) else tuple(x)
    )
    dryrun_tracker.graph_output_dtypes = parse_complex_tensor_structs(
        sample_outputs, "dtype"
    )

    # Replace all FX Modules with TRT Modules
    for name, trt_module in trt_modules.items():
        setattr(partitioned_module, name, trt_module)

    # Reset settings object to user specification after fallback to global partitioning mode
    if fast_partitioner_failed:
        settings.use_fast_partitioner = True

    dryrun_stats_display(dryrun_tracker, settings.dryrun)

    return partitioned_module


def convert_module_to_trt_engine(
    module: torch.fx.GraphModule,
    method_name: str = "forward",
    inputs: Optional[Sequence[Input | torch.Tensor]] = None,
    enabled_precisions: (
        Set[torch.dtype | dtype] | Tuple[torch.dtype | dtype]
    ) = _defaults.ENABLED_PRECISIONS,
    debug: bool = _defaults.DEBUG,
    workspace_size: int = _defaults.WORKSPACE_SIZE,
    min_block_size: int = _defaults.MIN_BLOCK_SIZE,
    torch_executed_ops: Optional[Set[str]] = None,
    pass_through_build_failures: bool = _defaults.PASS_THROUGH_BUILD_FAILURES,
    max_aux_streams: Optional[int] = _defaults.MAX_AUX_STREAMS,
    version_compatible: bool = _defaults.VERSION_COMPATIBLE,
    optimization_level: Optional[int] = _defaults.OPTIMIZATION_LEVEL,
    use_python_runtime: Optional[bool] = _defaults.USE_PYTHON_RUNTIME,
    truncate_long_and_double: bool = _defaults.TRUNCATE_LONG_AND_DOUBLE,
    use_fast_partitioner: bool = _defaults.USE_FAST_PARTITIONER,
    enable_experimental_decompositions: bool = _defaults.ENABLE_EXPERIMENTAL_DECOMPOSITIONS,
    device: Device = Device._current_device(),
    require_full_compilation: bool = _defaults.REQUIRE_FULL_COMPILATION,
    disable_tf32: bool = _defaults.DISABLE_TF32,
    sparse_weights: bool = _defaults.SPARSE_WEIGHTS,
    refit: bool = _defaults.REFIT,
    engine_capability: EngineCapability = _defaults.ENGINE_CAPABILITY,
    num_avg_timing_iters: int = _defaults.NUM_AVG_TIMING_ITERS,
    dla_sram_size: int = _defaults.DLA_SRAM_SIZE,
    dla_local_dram_size: int = _defaults.DLA_LOCAL_DRAM_SIZE,
    dla_global_dram_size: int = _defaults.DLA_GLOBAL_DRAM_SIZE,
    calibrator: object = None,
    allow_shape_tensors: bool = False,
) -> bytes:
    """Convert a GraphModule module method to a serialized TensorRT engine

    Converts a specified method of a module to a serialized TensorRT engine given a dictionary of conversion settings

    Arguments:
        module (torch.fx.GraphModule): Source module

    Keyword Args:
        inputs (List[Union(torch_tensorrt.Input, torch.Tensor)]): **Required** List of specifications of input shape, dtype and memory layout for inputs to the module. This argument is required. Input Sizes can be specified as torch sizes, tuples or lists. dtypes can be specified using
            torch datatypes or torch_tensorrt datatypes and you can use either torch devices or the torch_tensorrt device type enum
            to select device type. ::

                input=[
                    torch_tensorrt.Input((1, 3, 224, 224)), # Static NCHW input shape for input #1
                    torch_tensorrt.Input(
                        min_shape=(1, 224, 224, 3),
                        opt_shape=(1, 512, 512, 3),
                        max_shape=(1, 1024, 1024, 3),
                        dtype=torch.int32
                        format=torch.channel_last
                    ), # Dynamic input shape for input #2
                    torch.randn((1, 3, 224, 244)) # Use an example tensor and let torch_tensorrt infer settings
                ]

        method_name (str): Name of method to convert
        input_signature Union(List, Tuple, torch_tensorrt.Input, torch.Tensor): A formatted collection of input specifications for the module. Input Sizes can be specified as torch sizes, tuples or lists. dtypes can be specified using
            torch datatypes or torch_tensorrt datatypes and you can use either torch devices or the torch_tensorrt device type enum to select device type. **This API should be considered beta-level stable and may change in the future** ::

                input_signature=([
                    torch_tensorrt.Input((1, 3, 224, 224)), # Static NCHW input shape for input #1
                    torch_tensorrt.Input(
                        min_shape=(1, 224, 224, 3),
                        opt_shape=(1, 512, 512, 3),
                        max_shape=(1, 1024, 1024, 3),
                        dtype=torch.int32
                        format=torch.channel_last
                    ), # Dynamic input shape for input #2
                ], torch.randn((1, 3, 224, 244))) # Use an example tensor and let torch_tensorrt infer settings for input #3

        device (Union(torch_tensorrt.Device, torch.device, dict)): Target device for TensorRT engines to run on ::

            device=torch_tensorrt.Device("dla:1", allow_gpu_fallback=True)

        debug (bool): Whether to print out verbose debugging information
        workspace_size (int): Workspace TRT is allowed to use for the module (0 is default)
        min_block_size (int): Minimum number of operators per TRT-Engine Block
        torch_executed_ops (Sequence[str]): Sequence of operations to run in Torch, regardless of converter coverage
        pass_through_build_failures (bool): Whether to fail on TRT engine build errors (True) or not (False)
        max_aux_streams (Optional[int]): Maximum number of allowed auxiliary TRT streams for each engine
        version_compatible (bool): Provide version forward-compatibility for engine plan files
        optimization_level (Optional[int]): Builder optimization 0-5, higher levels imply longer build time,
            searching for more optimization options. TRT defaults to 3
        use_python_runtime (Optional[bool]): Whether to strictly use Python runtime or C++ runtime. To auto-select a runtime
            based on C++ dependency presence (preferentially choosing C++ runtime if available), leave the
            argument as None
        truncate_long_and_double (bool): Whether to truncate int64/float64 TRT engine inputs or weights to int32/float32
        use_fast_partitioner (bool): Whether to use the fast or global graph partitioning system
        enable_experimental_decompositions (bool): Whether to enable all core aten decompositions
            or only a selected subset of them
        device (Device): GPU to compile the model on
        require_full_compilation (bool): Whether to require the graph is fully compiled in TensorRT.
            Only applicable for `ir="dynamo"`; has no effect for `torch.compile` path
        disable_tf32 (bool): Whether to disable TF32 computation for TRT layers
        sparse_weights (bool): Whether to allow the builder to use sparse weights
        refit (bool): Whether to build a refittable engine
        engine_capability (trt.EngineCapability): Restrict kernel selection to safe gpu kernels or safe dla kernels
        num_avg_timing_iters (int): Number of averaging timing iterations used to select kernels
        dla_sram_size (int): Fast software managed RAM used by DLA to communicate within a layer.
        dla_local_dram_size (int): Host RAM used by DLA to share intermediate tensor data across operations
        dla_global_dram_size (int): Host RAM used by DLA to store weights and metadata for execution
        calibrator (Union(torch_tensorrt._C.IInt8Calibrator, tensorrt.IInt8Calibrator)): Calibrator object which will provide data to the PTQ system for INT8 Calibration
        allow_shape_tensors: (Experimental) Allow aten::size to output shape tensors using IShapeLayer in TensorRT

    Returns:
        bytes: Serialized TensorRT engine, can either be saved to a file or deserialized via TensorRT APIs
    """
    if debug:
        set_log_level(logger.parent, logging.DEBUG)

    input_list = list(inputs) if inputs is not None else []
    torch_executed_ops = torch_executed_ops if torch_executed_ops is not None else set()
    # Prepare torch_trt inputs
    input_list = prepare_inputs(input_list)
    device = to_torch_tensorrt_device(device)

    enabled_precisions = {dtype._from(e) for e in enabled_precisions}

    compilation_options = {
        "enabled_precisions": enabled_precisions,
        "debug": debug,
        "workspace_size": workspace_size,
        "min_block_size": min_block_size,
        "torch_executed_ops": torch_executed_ops,
        "pass_through_build_failures": pass_through_build_failures,
        "max_aux_streams": max_aux_streams,
        "version_compatible": version_compatible,
        "optimization_level": optimization_level,
        "use_python_runtime": use_python_runtime,
        "truncate_long_and_double": truncate_long_and_double,
        "use_fast_partitioner": use_fast_partitioner,
        "enable_experimental_decompositions": enable_experimental_decompositions,
        "device": device,
        "require_full_compilation": require_full_compilation,
        "disable_tf32": disable_tf32,
        "sparse_weights": sparse_weights,
        "refit": refit,
        "engine_capability": engine_capability,
        "num_avg_timing_iters": num_avg_timing_iters,
        "dla_sram_size": dla_sram_size,
        "dla_local_dram_size": dla_local_dram_size,
        "dla_global_dram_size": dla_global_dram_size,
    }

    settings = CompilationSettings(**compilation_options)
    logger.info("Compilation Settings: %s\n", settings)
    try:
        interpreter_result = interpret_module_to_result(module, input_list, settings)
    except UnsupportedOperatorException:
        logger.error(
            f"Conversion of module {module} not currently fully supported or convertible!",
            exc_info=True,
        )
    except Exception as e:
        logger.error(
            f"While interpreting the module got an error: {e}",
            exc_info=True,
        )

    import io

    with io.BytesIO() as engine_bytes:
        engine_bytes.write(interpreter_result.engine)
        engine_bytearray = engine_bytes.getvalue()

    return engine_bytearray<|MERGE_RESOLUTION|>--- conflicted
+++ resolved
@@ -173,30 +173,6 @@
     # Apply lowering on the graph module
     gm = post_lowering(gm, torch_inputs)
     logger.debug("Lowered Input graph: " + str(gm.graph))
-<<<<<<< HEAD
-    enabled_precisions = set(enabled_precisions)
-
-    if torch.float8_e4m3fn in enabled_precisions:
-        precision = torch.float8_e4m3fn
-    elif (
-        torch.float16 in enabled_precisions
-        or torch_tensorrt.dtype.half in enabled_precisions
-    ):
-        precision = torch.float16
-    elif (
-        torch.float32 in enabled_precisions
-        or torch_tensorrt.dtype.float in enabled_precisions
-    ):
-        precision = torch.float32
-    elif len(enabled_precisions) == 0:
-        logger.info(f"No precision specified, defaulting to {PRECISION}")
-        precision = PRECISION
-    else:
-        raise ValueError(
-            f"Precision {enabled_precisions} not supported in the Dynamo Path"
-        )
-=======
->>>>>>> ffe7a52e
 
     compilation_options = {
         "enabled_precisions": (
