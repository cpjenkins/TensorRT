--- conflicted
+++ resolved
@@ -7,13 +7,8 @@
 from typing import Any, Optional, Sequence
 from torch_tensorrt import EngineCapability, Device
 from torch_tensorrt.fx.utils import LowerPrecision
-
-<<<<<<< HEAD
 from torch_tensorrt.dynamo import CompilationSettings
 from torch_tensorrt.dynamo.utils import prepare_inputs, prepare_device
-=======
-from torch_tensorrt.dynamo.backend.utils import prepare_inputs, prepare_device
->>>>>>> 369f4420
 from torch_tensorrt.dynamo.backend.backends import torch_tensorrt_backend
 from torch_tensorrt.dynamo._defaults import (
     PRECISION,
@@ -53,10 +48,7 @@
     min_block_size=MIN_BLOCK_SIZE,
     torch_executed_ops=[],
     torch_executed_modules=[],
-<<<<<<< HEAD
-=======
     pass_through_build_failures=PASS_THROUGH_BUILD_FAILURES,
->>>>>>> 369f4420
     max_aux_streams=MAX_AUX_STREAMS,
     version_compatible=VERSION_COMPATIBLE,
     optimization_level=OPTIMIZATION_LEVEL,
@@ -111,10 +103,7 @@
         workspace_size=workspace_size,
         min_block_size=min_block_size,
         torch_executed_ops=torch_executed_ops,
-<<<<<<< HEAD
-=======
         pass_through_build_failures=pass_through_build_failures,
->>>>>>> 369f4420
         max_aux_streams=max_aux_streams,
         version_compatible=version_compatible,
         optimization_level=optimization_level,
@@ -172,12 +161,4 @@
         version_compatible=version_compatible,
         optimization_level=optimization_level,
         use_experimental_rt=use_experimental_rt,
-<<<<<<< HEAD
-    )
-
-    return partial(
-        torch_tensorrt_backend,
-        settings=settings,
-=======
->>>>>>> 369f4420
     )