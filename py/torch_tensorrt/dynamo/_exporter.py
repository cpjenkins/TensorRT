import copy
import operator
from typing import Any, Dict, Sequence, Tuple, cast

import torch
from torch._guards import detect_fake_mode
from torch._subclasses.fake_tensor import FakeTensor
from torch.export import ExportedProgram, ExportGraphSignature
from torch.export.exported_program import (
    CustomObjArgument,
    InputKind,
    InputSpec,
    ModuleCallEntry,
    ModuleCallSignature,
    OutputKind,
    OutputSpec,
    TensorArgument,
)
from torch_tensorrt.dynamo import partitioning


def export(
    gm: torch.fx.GraphModule,
    inputs: Sequence[torch.Tensor],
) -> ExportedProgram:
    """Export the result of TensorRT compilation into the desired output format.

    Arguments:
        gm (torch.fx.GraphModule): Compiled Torch-TensorRT module, generated by ``torch_tensorrt.dynamo.compile``
        inputs (torch.Tensor): Torch input tensors
    """
    patched_module = transform(gm, inputs)
    exp_program = create_trt_exp_program(patched_module)
    return exp_program


def transform(
    gm: torch.fx.GraphModule, inputs: Sequence[torch.Tensor]
) -> torch.fx.GraphModule:
    """
    Transforms the graphmodule by inlining Pytorch and TensorRT submodules.
    Inlining collapses submodules into nodes which is necessary for torch.export
    serialization.

    Arguments:
        gm (torch.fx.GraphModule): Compiled Torch-TensorRT module, generated by ``torch_tensorrt.dynamo.compile``
        inputs (torch.Tensor): Torch input tensors

    Returns an inlined torch.fx.GraphModule
    """
<<<<<<< HEAD
    gm_export = copy.deepcopy(gm)
=======
    # Make a copy the graph since this function transforms the input graph and changes it's attributes.
    # This transformed graph is meant to be consumed by `create_trt_exp_program`
    gm = copy.deepcopy(gm)

>>>>>>> 982dbd25
    # Run shape analysis
    _, outputs_map = partitioning.run_shape_analysis(gm_export, inputs)

    # Inline TensorRT submodules
    inline_trt_modules(gm_export, outputs_map)

    # Inline pytorch submodules
    inline_torch_modules(gm_export)

    # Clean the graph
    gm_export.delete_all_unused_submodules()
    gm_export.graph.eliminate_dead_code()
    gm_export.graph.lint()

    return gm_export


def lift(
    gm: torch.fx.GraphModule, graph_signature: Any
) -> Tuple[torch.fx.GraphModule, ExportGraphSignature, Dict[str, Any], Dict[str, Any]]:
    """
    Given an unlifted fx.GraphModule, lift all parameters, buffers into placeholders.
    Arguments:
        gm (torch.fx.GraphModule): Unlifted GraphModule which contains parameters and buffers as get_attr nodes.
        graph_signature (torch.export.ExportGraphSignature): Instance of ExportGraphSignature class created for the output ExportedProgram.
        After lifting, this graph_signature will be modified with the parameters and buffers added appropriately.
    Returns:
        A lifted fx.GraphModule, modified graph_signature and a new state_dict
    """
    # Get the state_dict of graph_module. This is different from exported_program.state_dict
    # exp_program.state_dict contains parameters and buffers whereas a graph_module's state_dict
    # has all parameters registered as torch.tensors.
    state_dict = gm.state_dict()
    constants = {}

    fake_mode = detect_fake_mode(
        tuple(node.meta["val"] for node in gm.graph.nodes if node.op == "placeholder")
    )
    assert fake_mode is not None

    # Locate the user input to insert new placeholders before them
    first_user_input = None
    for node in gm.graph.nodes:
        if node.op == "placeholder" and node.name in graph_signature.user_inputs:
            first_user_input = node
            break

    # At first the user_inputs are only present in the graph_signature.input_specs and hence non_user_input_idx=0
    # The input_specs should be of the form [params, buffers, constant_tensors, custom_obj, user_inputs]
    non_user_input_idx = 0
    for node in gm.graph.nodes:
        if node.op == "get_attr":

            lift_val = None
            input_kind = None

            if node.target not in state_dict:
                constants[node.target] = getattr(gm, node.target)
                input_kind = InputKind.CUSTOM_OBJ
                lift_val = constants[node.target]
            else:
                lift_val = state_dict[node.target]

                input_kind = InputKind.CONSTANT_TENSOR

                # state_dict has these parameters/buffers as torch.Tensors. We override them as torch.nn.Parameter/torch.Tensors respectively.
                for name, _ in gm.named_parameters():
                    if node.target == name:
                        input_kind = InputKind.PARAMETER
                        state_dict[name] = torch.nn.Parameter(state_dict[name])
                        break
                for name, _ in gm.named_buffers():
                    if node.target == name:
                        input_kind = InputKind.BUFFER
                        break

            assert lift_val is not None and input_kind is not None

            # Replace get_attr nodes with placeholder nodes and copy metadata.
            with gm.graph.inserting_before(first_user_input):
                # Ensure name doesn't contain period as it is used for submodules
                const_placeholder_node = gm.graph.placeholder(
                    node.target.replace(".", "_")
                )
                # Copy the node meta into this new placeholder node
                const_placeholder_node.meta = node.meta

                if isinstance(lift_val, torch.Tensor):
                    const_placeholder_node.meta["val"] = cast(
                        FakeTensor,
                        torch.empty_strided(
                            tuple(lift_val.shape),
                            tuple([1] * len(lift_val.shape)),
                        ),
                    )

                node.replace_all_uses_with(const_placeholder_node)
                gm.graph.erase_node(node)

                # Add these parameters/buffers/constants to the existing graph signature
                # before user inputs. These specs are looked up in the state_dict during ExportedProgram creation.
                input_spec_arg = TensorArgument(name=const_placeholder_node.name)
                if input_kind == InputKind.CUSTOM_OBJ:
                    input_spec_arg = CustomObjArgument(
                        name=const_placeholder_node.name, class_fqn=""
                    )
                graph_signature.input_specs.insert(
                    non_user_input_idx,
                    InputSpec(
                        kind=input_kind,
                        arg=input_spec_arg,
                        target=node.target,
                    ),
                )
                non_user_input_idx += 1

    gm.graph.eliminate_dead_code()
    gm.graph.lint()

    return gm, graph_signature, state_dict, constants


def get_duplicate_nodes(
    gm: torch.fx.GraphModule, submodule: torch.fx.GraphModule
) -> Tuple[Sequence[Any], Sequence[Any]]:
    """
    We check if there are duplicate nodes when we copy submodule graph into gm.
    Handle the case where the subgraph input placeholders are same as
    gm placeholders. This happens when the first submodule in the graph is
    a pytorch submodule
    """
    submodule_placeholder_inputs = [
        node for node in submodule.graph.nodes if node.op == "placeholder"
    ]
    submodule_input_node_names = [node.name for node in submodule_placeholder_inputs]
    gm_node_names = [node.name for node in gm.graph.nodes]
    submodule_duplicate_inputs = [
        node for node in submodule_placeholder_inputs if node.name in gm_node_names
    ]
    gm_duplicate_inputs = [
        node for node in gm.graph.nodes if node.name in submodule_input_node_names
    ]
    return submodule_duplicate_inputs, gm_duplicate_inputs


def inline_torch_modules(gm: torch.fx.GraphModule) -> torch.fx.GraphModule:
    """
    Inline a submodule within the parent graph (gm). All `call_module` nodes
    should be replaced by their nodes in the submodule.
    """
    # Clean the graph
    gm.graph.eliminate_dead_code()
    gm.graph.lint()

    for gm_node in gm.graph.nodes:
        if gm_node.op == "call_module" and "_run_on_gpu" in gm_node.name:
            submodule = getattr(gm, gm_node.name)
            with gm.graph.inserting_before(gm_node):
                # Get inputs of submodule node which are most likely outputs of a previous TRT node
                # or a placeholder of the main graph
                submodule_inputs = gm_node.args

                submodule_duplicate_inputs, gm_duplicate_inputs = get_duplicate_nodes(
                    gm, submodule
                )
                assert len(submodule_duplicate_inputs) == len(gm_duplicate_inputs)
                # Avoid creating new copies of duplicate inputs by creating a mapping
                val_map = {}
                for i in range(len(submodule_duplicate_inputs)):
                    val_map[submodule_duplicate_inputs[i]] = gm_duplicate_inputs[i]

                # Copy all nodes in the submodule into gm and
                # store the output node of this submodule which is now present in gm
                submodule_output = gm.graph.graph_copy(submodule.graph, val_map)

                # Get their references (since we copied) in the parent graph (gm)
                if len(submodule_duplicate_inputs) == 0:
                    submodule_placeholder_input_names = [
                        node.name
                        for node in submodule.graph.nodes
                        if node.op == "placeholder"
                    ]
                    gm_added_placeholder_inputs = [
                        node
                        for node in gm.graph.nodes
                        if node.name in submodule_placeholder_input_names
                    ]

                    assert len(submodule_inputs) == len(gm_added_placeholder_inputs)

                    # Replace the added placeholder inputs with original inputs to this submodule node
                    for idx in range(len(gm_added_placeholder_inputs)):
                        gm_added_placeholder_inputs[idx].replace_all_uses_with(
                            submodule_inputs[idx]
                        )

                    # Erase the placeholder input nodes in the gm
                    for idx in range(len(gm_added_placeholder_inputs)):
                        gm.graph.erase_node(gm_added_placeholder_inputs[idx])

                # Replace the pytorch submodule node (call_module) with the inlined subgraph output
                gm_node.replace_all_uses_with(submodule_output)

                # copy the attributes of the submodule into gm (graph_copy doesn't do this)
                copy_submodule_attributes(gm, submodule, gm_node.name)

            # Erase the pytorch submodule (call_module) node
            gm.graph.erase_node(gm_node)

    return gm


def copy_submodule_attributes(
    gm: torch.fx.GraphModule, submodule: torch.fx.GraphModule, submodule_name: str
) -> None:
    """
    The submodule parameters are available in the parent gm's state_dict, but they have
    the submodule name as a prefix in their keys. For eg: gm.state_dict() would have
    _run_on_gpu_0.conv.weight etc. Since we graph copied the submodule into gm, we should
    also copy it's parameters and buffers into gm without the submodule namespace as prefix.
    _assign_attr does exactly that. It creates a module for eg: conv, adds an attribute weight
    to it and adds this conv module as an attribute to parent gm.
    """
    from torch.export.unflatten import _assign_attr, _AttrKind

    for key, value in submodule.named_parameters():
        _assign_attr(value, gm, key, _AttrKind.PARAMETER)

    for key, value in submodule.named_buffers():
        _assign_attr(value, gm, key, _AttrKind.BUFFER)


def create_trt_exp_program(
    gm: torch.fx.GraphModule,
) -> ExportedProgram:
    """Creates a new Exported Program. This function takes an torch.fx.GraphModule which has TRT engines
    and constructs an Exported Program object with the new IO node names and state_dict
    """

    input_nodes = [node for node in gm.graph.nodes if node.op == "placeholder"]
    output_nodes = [node for node in gm.graph.nodes if node.op == "output"]
    assert output_nodes
    output_nodes = output_nodes[0].args[0]

    input_specs = [
        InputSpec(InputKind.USER_INPUT, TensorArgument(name=node.name), node.target)
        for node in input_nodes
    ]
    output_specs = [
        OutputSpec(OutputKind.USER_OUTPUT, TensorArgument(name=node.name), node.target)
        for node in output_nodes
    ]

    trt_graph_signature = ExportGraphSignature(
        input_specs=input_specs, output_specs=output_specs
    )

    module_call_graph = [
        ModuleCallEntry(
            "",
            ModuleCallSignature(
                inputs=[],
                outputs=[],
                in_spec=gm.graph._codegen.pytree_info.in_spec,
                out_spec=gm.graph._codegen.pytree_info.out_spec,
            ),
        )
    ]

    # Lift parameters/buffers/constants in the graph
    # torch.export serialization expects them to be lifted
    gm, trt_graph_signature, state_dict, constants = lift(gm, trt_graph_signature)

    trt_exp_program = ExportedProgram(
        root=gm,
        graph=gm.graph,
        graph_signature=trt_graph_signature,
        state_dict=state_dict,
        range_constraints={},
        module_call_graph=module_call_graph,
        constants=constants,
    )

    return trt_exp_program


def inline_trt_modules(
    gm: torch.fx.GraphModule, outputs_map: Dict[Any, Sequence[Any]]
) -> torch.fx.GraphModule:
    """
    Replace TRT submodules with trt engine nodes.
    """
    for name, _ in gm.named_children():
        if "_run_on_acc" not in name:
            continue
        # Get the TRT submodule
        trt_module = getattr(gm, name)

        # Ensure the trt module node in the main graph (gm) has inputs
        trt_module_node = [node for node in gm.graph.nodes if node.name == name]
        assert trt_module_node
        trt_module_node = trt_module_node[0]
        assert trt_module_node.args

        num_outputs = len(outputs_map[trt_module_node.name])
        # Insert a call_function node to perform inference on TRT engine
        with gm.graph.inserting_before(trt_module_node):
            engine_name = f"{name}_engine"
            setattr(gm, engine_name, trt_module.engine)
            engine_node = gm.graph.get_attr(engine_name)

            trt_node = gm.graph.call_function(
                torch.ops.tensorrt.execute_engine.default,
                (trt_module_node.args, engine_node),
            )
            trt_node.meta["val"] = []
            assert num_outputs > 0
            # Generate meta data for TRT node (a FakeTensor with corresponding output shape)
            for idx in range(num_outputs):
                trt_node.meta["val"].append(
                    cast(
                        FakeTensor,
                        torch.empty_strided(
                            tuple(outputs_map[trt_module_node.name][idx]),
                            tuple([1] * len(outputs_map[trt_module_node.name][idx])),
                        ),
                    )
                )

            # meta["val"] should be a lighter version of a tensor. For eg: it should be a FakeTensor (with output shape and dtype properties)
            # Lighter version of a custom_obj is not defined clearly. meta["val"] does not have any type expectations but
            # for custom object nodes, it should be CustomObjArgument
            engine_node.meta["val"] = CustomObjArgument(
                name=engine_node.name, class_fqn=""
            )

        if num_outputs == 1:
            # Insert getitem nodes as outputs (for export serialization to work)
            with gm.graph.inserting_after(trt_node):
                getitem_output = gm.graph.call_function(operator.getitem, (trt_node, 0))
                getitem_output.meta["val"] = trt_node.meta["val"]
            trt_module_node.replace_all_uses_with(getitem_output)
        else:
            # Multiple outputs case:
            # Replace uses of submodule with the trt_node.
            # getitem nodes are already added inherently by the partitioner
            trt_module_node.replace_all_uses_with(trt_node)
            getitem_nodes = trt_node.users
            for idx, getitem_node in enumerate(getitem_nodes):
                getitem_node.meta["val"] = trt_node.meta["val"][idx]

        # Erase the TRT submodule (call_module) node.
        gm.graph.erase_node(trt_module_node)

    return gm<|MERGE_RESOLUTION|>--- conflicted
+++ resolved
@@ -48,29 +48,25 @@
 
     Returns an inlined torch.fx.GraphModule
     """
-<<<<<<< HEAD
-    gm_export = copy.deepcopy(gm)
-=======
     # Make a copy the graph since this function transforms the input graph and changes it's attributes.
     # This transformed graph is meant to be consumed by `create_trt_exp_program`
     gm = copy.deepcopy(gm)
 
->>>>>>> 982dbd25
     # Run shape analysis
-    _, outputs_map = partitioning.run_shape_analysis(gm_export, inputs)
+    _, outputs_map = partitioning.run_shape_analysis(gm, inputs)
 
     # Inline TensorRT submodules
-    inline_trt_modules(gm_export, outputs_map)
+    inline_trt_modules(gm, outputs_map)
 
     # Inline pytorch submodules
-    inline_torch_modules(gm_export)
+    inline_torch_modules(gm)
 
     # Clean the graph
-    gm_export.delete_all_unused_submodules()
-    gm_export.graph.eliminate_dead_code()
-    gm_export.graph.lint()
-
-    return gm_export
+    gm.delete_all_unused_submodules()
+    gm.graph.eliminate_dead_code()
+    gm.graph.lint()
+
+    return gm
 
 
 def lift(
