from __future__ import annotations

import logging
import unittest.mock
from typing import Any, Tuple

import torch
from torch._export import export
from torch_tensorrt.dynamo.lowering import get_decompositions

logger = logging.getLogger(__name__)


def trace(
    model: torch.nn.Module | torch.fx.GraphModule,
    inputs: Tuple[Any, ...],
    **kwargs: Any,
) -> torch.fx.GraphModule:
    # Set log level at the top of compilation (torch_tensorrt.dynamo)
    if ("debug" in kwargs and kwargs["debug"]) and logger.parent:
        logger.parent.setLevel(logging.DEBUG)
<<<<<<< HEAD

    with unittest.mock.patch("torch._export.DECOMP_TABLE", get_decompositions()):
        exp_program = export(model, tuple(inputs))

    return exp_program
=======
    experimental_decompositions = kwargs.get(
        "enable_experimental_decompositions", False
    )
    with unittest.mock.patch(
        "torch._export.DECOMP_TABLE", get_decompositions(experimental_decompositions)
    ):
        graph_module = export(model, tuple(inputs)).module()
        constant_fold(graph_module)
    logger.debug("Post export graph: " + str(graph_module.graph))
    return graph_module
>>>>>>> 2860be64
<|MERGE_RESOLUTION|>--- conflicted
+++ resolved
@@ -19,21 +19,12 @@
     # Set log level at the top of compilation (torch_tensorrt.dynamo)
     if ("debug" in kwargs and kwargs["debug"]) and logger.parent:
         logger.parent.setLevel(logging.DEBUG)
-<<<<<<< HEAD
-
-    with unittest.mock.patch("torch._export.DECOMP_TABLE", get_decompositions()):
-        exp_program = export(model, tuple(inputs))
-
-    return exp_program
-=======
     experimental_decompositions = kwargs.get(
         "enable_experimental_decompositions", False
     )
     with unittest.mock.patch(
         "torch._export.DECOMP_TABLE", get_decompositions(experimental_decompositions)
     ):
-        graph_module = export(model, tuple(inputs)).module()
-        constant_fold(graph_module)
-    logger.debug("Post export graph: " + str(graph_module.graph))
-    return graph_module
->>>>>>> 2860be64
+        exp_program = export(model, tuple(inputs))
+
+    return exp_program