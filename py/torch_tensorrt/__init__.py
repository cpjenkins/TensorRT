--- conflicted
+++ resolved
@@ -60,12 +60,6 @@
 
     elif sys.platform.startswith("linux"):
         LINUX_PATHS = ["/usr/local/cuda-12.1/lib64", "/usr/lib", "/usr/lib64"]
-        print(
-            "==== BOOL CHECK",
-            "LD_LIBRARY_PATH" in os.environ,
-            " path: ",
-            os.environ["LD_LIBRARY_PATH"],
-        )
         if "LD_LIBRARY_PATH" in os.environ:
             LINUX_PATHS += os.environ["LD_LIBRARY_PATH"].split(os.path.pathsep)
 
@@ -87,17 +81,11 @@
 
 import logging
 
-<<<<<<< HEAD
-if version.parse(sanitized_torch_version()) >= version.parse("2.1.dev"):
-    from torch_tensorrt import dynamo  # noqa: F401
-    from torch_tensorrt.dynamo import backend  # noqa: F401
-=======
 import torch
 from torch_tensorrt._features import ENABLED_FEATURES, _enabled_features_str
 
 _LOGGER = logging.getLogger(__name__)
 _LOGGER.debug(_enabled_features_str())
->>>>>>> d859859d
 
 
 def _register_with_torch() -> None:
